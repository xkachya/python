--- conflicted
+++ resolved
@@ -610,12 +610,8 @@
 
     if parsed_pypi_version <= parsed_act_version:
         return None
-<<<<<<< HEAD
-
-    return pypi_version
-=======
+
     return pypi_version
 
 def message_to_json(message):
     return stripnl(MessageToJson(message, always_print_fields_with_no_presence=True))
->>>>>>> 27be73c7
