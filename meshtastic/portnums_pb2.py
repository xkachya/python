--- conflicted
+++ resolved
@@ -15,103 +15,7 @@
 
 
 
-<<<<<<< HEAD
-DESCRIPTOR = _descriptor.FileDescriptor(
-  name='portnums.proto',
-  package='',
-  syntax='proto3',
-  serialized_options=b'\n\023com.geeksville.meshB\010PortnumsH\003Z!github.com/meshtastic/gomeshproto',
-  serialized_pb=b'\n\x0eportnums.proto*\xd0\x02\n\x07PortNum\x12\x0f\n\x0bUNKNOWN_APP\x10\x00\x12\x14\n\x10TEXT_MESSAGE_APP\x10\x01\x12\x17\n\x13REMOTE_HARDWARE_APP\x10\x02\x12\x10\n\x0cPOSITION_APP\x10\x03\x12\x10\n\x0cNODEINFO_APP\x10\x04\x12\x0f\n\x0bROUTING_APP\x10\x05\x12\r\n\tADMIN_APP\x10\x06\x12\r\n\tREPLY_APP\x10 \x12\x11\n\rIP_TUNNEL_APP\x10!\x12\x0e\n\nSERIAL_APP\x10@\x12\x15\n\x11STORE_FORWARD_APP\x10\x41\x12\x12\n\x0eRANGE_TEST_APP\x10\x42\x12\x11\n\rTELEMETRY_APP\x10\x43\x12\x0b\n\x07ZPS_APP\x10\x44\x12\x13\n\x0f\x43OMPRESSION_APP\x10\x45\x12\x10\n\x0bPRIVATE_APP\x10\x80\x02\x12\x13\n\x0e\x41TAK_FORWARDER\x10\x81\x02\x12\x08\n\x03MAX\x10\xff\x03\x42\x44\n\x13\x63om.geeksville.meshB\x08PortnumsH\x03Z!github.com/meshtastic/gomeshprotob\x06proto3'
-)
-
-_PORTNUM = _descriptor.EnumDescriptor(
-  name='PortNum',
-  full_name='PortNum',
-  filename=None,
-  file=DESCRIPTOR,
-  values=[
-    _descriptor.EnumValueDescriptor(
-      name='UNKNOWN_APP', index=0, number=0,
-      serialized_options=None,
-      type=None),
-    _descriptor.EnumValueDescriptor(
-      name='TEXT_MESSAGE_APP', index=1, number=1,
-      serialized_options=None,
-      type=None),
-    _descriptor.EnumValueDescriptor(
-      name='REMOTE_HARDWARE_APP', index=2, number=2,
-      serialized_options=None,
-      type=None),
-    _descriptor.EnumValueDescriptor(
-      name='POSITION_APP', index=3, number=3,
-      serialized_options=None,
-      type=None),
-    _descriptor.EnumValueDescriptor(
-      name='NODEINFO_APP', index=4, number=4,
-      serialized_options=None,
-      type=None),
-    _descriptor.EnumValueDescriptor(
-      name='ROUTING_APP', index=5, number=5,
-      serialized_options=None,
-      type=None),
-    _descriptor.EnumValueDescriptor(
-      name='ADMIN_APP', index=6, number=6,
-      serialized_options=None,
-      type=None),
-    _descriptor.EnumValueDescriptor(
-      name='REPLY_APP', index=7, number=32,
-      serialized_options=None,
-      type=None),
-    _descriptor.EnumValueDescriptor(
-      name='IP_TUNNEL_APP', index=8, number=33,
-      serialized_options=None,
-      type=None),
-    _descriptor.EnumValueDescriptor(
-      name='SERIAL_APP', index=9, number=64,
-      serialized_options=None,
-      type=None),
-    _descriptor.EnumValueDescriptor(
-      name='STORE_FORWARD_APP', index=10, number=65,
-      serialized_options=None,
-      type=None),
-    _descriptor.EnumValueDescriptor(
-      name='RANGE_TEST_APP', index=11, number=66,
-      serialized_options=None,
-      type=None),
-    _descriptor.EnumValueDescriptor(
-      name='TELEMETRY_APP', index=12, number=67,
-      serialized_options=None,
-      type=None),
-    _descriptor.EnumValueDescriptor(
-      name='ZPS_APP', index=13, number=68,
-      serialized_options=None,
-      type=None),
-    _descriptor.EnumValueDescriptor(
-      name='COMPRESSION_APP', index=14, number=69,
-      serialized_options=None,
-      type=None),
-    _descriptor.EnumValueDescriptor(
-      name='PRIVATE_APP', index=15, number=256,
-      serialized_options=None,
-      type=None),
-    _descriptor.EnumValueDescriptor(
-      name='ATAK_FORWARDER', index=16, number=257,
-      serialized_options=None,
-      type=None),
-    _descriptor.EnumValueDescriptor(
-      name='MAX', index=17, number=511,
-      serialized_options=None,
-      type=None),
-  ],
-  containing_type=None,
-  serialized_options=None,
-  serialized_start=19,
-  serialized_end=355,
-)
-_sym_db.RegisterEnumDescriptor(_PORTNUM)
-=======
 DESCRIPTOR = _descriptor_pool.Default().AddSerializedFile(b'\n\x0eportnums.proto*\xee\x02\n\x07PortNum\x12\x0f\n\x0bUNKNOWN_APP\x10\x00\x12\x14\n\x10TEXT_MESSAGE_APP\x10\x01\x12\x17\n\x13REMOTE_HARDWARE_APP\x10\x02\x12\x10\n\x0cPOSITION_APP\x10\x03\x12\x10\n\x0cNODEINFO_APP\x10\x04\x12\x0f\n\x0bROUTING_APP\x10\x05\x12\r\n\tADMIN_APP\x10\x06\x12\x1f\n\x1bTEXT_MESSAGE_COMPRESSED_APP\x10\x07\x12\x10\n\x0cWAYPOINT_APP\x10\x08\x12\r\n\tREPLY_APP\x10 \x12\x11\n\rIP_TUNNEL_APP\x10!\x12\x0e\n\nSERIAL_APP\x10@\x12\x15\n\x11STORE_FORWARD_APP\x10\x41\x12\x12\n\x0eRANGE_TEST_APP\x10\x42\x12\x11\n\rTELEMETRY_APP\x10\x43\x12\x0b\n\x07ZPS_APP\x10\x44\x12\x10\n\x0bPRIVATE_APP\x10\x80\x02\x12\x13\n\x0e\x41TAK_FORWARDER\x10\x81\x02\x12\x08\n\x03MAX\x10\xff\x03\x42\x44\n\x13\x63om.geeksville.meshB\x08PortnumsH\x03Z!github.com/meshtastic/gomeshprotob\x06proto3')
->>>>>>> 15aae34d
 
 _PORTNUM = DESCRIPTOR.enum_types_by_name['PortNum']
 PortNum = enum_type_wrapper.EnumTypeWrapper(_PORTNUM)
@@ -131,7 +35,6 @@
 RANGE_TEST_APP = 66
 TELEMETRY_APP = 67
 ZPS_APP = 68
-COMPRESSION_APP = 69
 PRIVATE_APP = 256
 ATAK_FORWARDER = 257
 MAX = 511
