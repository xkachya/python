{
  // Use IntelliSense to learn about possible attributes.
  // Hover to view descriptions of existing attributes.
  // For more information, visit: https://go.microsoft.com/fwlink/?linkid=830387
  "version": "0.2.0",
  "configurations": [
    {
      "name": "meshtastic BLE",
      "type": "debugpy",
      "request": "launch",
      "module": "meshtastic",
      "justMyCode": false,
      "args": ["--ble", "--info", "--seriallog", "stdout"]
    },
     {
      "name": "meshtastic BLE scan",
      "type": "python",
      "request": "launch",
      "module": "meshtastic",
      "justMyCode": false,
      "args": ["--debug", "--ble-scan"]
    },
    {
      "name": "meshtastic admin",
      "type": "debugpy",
      "request": "launch",
      "module": "meshtastic",
      "justMyCode": true,
      "args": ["--debug", "--setch-longslow", "--port", "/dev/ttyUSB1"]
    },
    {
      "name": "meshtastic tunnel",
      "type": "debugpy",
      "request": "launch",
      "module": "meshtastic",
      "justMyCode": true,
      "args": ["--tunnel", "--debug"]
    },
    {
      "name": "meshtastic set chan",
      "type": "debugpy",
      "request": "launch",
      "module": "meshtastic",
      "justMyCode": true,
      "args": ["--setchan", "psk", "0x1a1a1a1a2b2b2b2b1a1a1a1a2b2b2b2b1a1a1a1a2b2b2b2b1a1a1a1a2b2b2b2b", "--debug"]
    },
    {
      "name": "meshtastic debug",
      "type": "debugpy",
      "request": "launch",
      "module": "meshtastic",
      "justMyCode": true,
      "args": ["--debug"]
    },
    {
      "name": "meshtastic listen",
      "type": "debugpy",
      "request": "launch",
      "module": "meshtastic",
      "justMyCode": true,
      "args": ["--listen", "--debug"]
    },
    {
      "name": "meshtastic debug getPref",
      "type": "debugpy",
      "request": "launch",
      "module": "meshtastic",
      "justMyCode": true,
      "args": ["--debug", "--get", "power.is_power_saving"]
    },
    {
      "name": "meshtastic debug getPref telemetry",
      "type": "debugpy",
      "request": "launch",
      "module": "meshtastic",
      "justMyCode": true,
      "args": ["--debug", "--get", "telemetry.environment_update_interval"]
    },
    {
      "name": "meshtastic debug info",
      "type": "debugpy",
      "request": "launch",
      "module": "meshtastic",
      "justMyCode": true,
      "args": ["--debug", "--info"]
    },
    {
      "name": "meshtastic debug BLE",
      "type": "python",
      "request": "launch",
      "module": "meshtastic",
      "justMyCode": true,
      "args": ["--debug", "--ble", "--info"]
    },
    {
      "name": "meshtastic debug set region",
      "type": "debugpy",
      "request": "launch",
      "module": "meshtastic",
      "justMyCode": true,
      "args": ["--debug", "--set", "lora.region", "TW"]
    },
    {
      "name": "meshtastic debug set bluetooth fixed pin",
      "type": "debugpy",
      "request": "launch",
      "module": "meshtastic",
      "justMyCode": true,
      "args": ["--debug", "--set", "bluetooth.fixed_pin", "555555"]
    },
    {
      "name": "meshtastic debug get bluetooth fixed pin",
      "type": "debugpy",
      "request": "launch",
      "module": "meshtastic",
      "justMyCode": true,
      "args": ["--debug", "--get", "bluetooth.fixed_pin"]
    },
    {
      "name": "meshtastic debug setPref",
      "type": "debugpy",
      "request": "launch",
      "module": "meshtastic",
      "justMyCode": true,
      "args": ["--set", "power.powermon_enables", "65527"]
    },
    {
      "name": "meshtastic debug setPref telemetry.environment_measurement_enabled",
      "type": "debugpy",
      "request": "launch",
      "module": "meshtastic",
      "justMyCode": true,
      "args": ["--debug", "--set", "telemetry.environment_measurement_enabled", "1"]
    },
    {
      "name": "meshtastic debug setPref telemetry.environment_screen_enabled",
      "type": "debugpy",
      "request": "launch",
      "module": "meshtastic",
      "justMyCode": true,
      "args": ["--debug", "--set", "telemetry.environment_screen_enabled", "1"]
    },
    {
      "name": "meshtastic debug setPref telemetry",
      "type": "debugpy",
      "request": "launch",
      "module": "meshtastic",
      "justMyCode": true,
      "args": ["--debug", "--set", "telemetry.environment_measurement_enabled", "1"]
    },
    {
      "name": "meshtastic setpref",
      "type": "debugpy",
      "request": "launch",
      "module": "meshtastic",
      "justMyCode": true,
      "args": ["--debug", "--setchan", "psk", ""]
    },
    {
      "name": "meshtastic --ch-set",
      "type": "debugpy",
      "request": "launch",
      "module": "meshtastic",
      "justMyCode": true,
      "args": ["--debug", "--ch-set", "channel_num", "0", "--ch-index", "0"]
    },
    
    {
      "name": "meshtastic seturl",
      "type": "debugpy",
      "request": "launch",
      "module": "meshtastic",
      "justMyCode": true,
      "args": ["--seturl", "https://www.meshtastic.org/d/#CgIYAw"
      ]
    },
    {
      "name": "meshtastic shell",
      "type": "debugpy",
      "request": "launch",
      "module": "meshtastic",
<<<<<<< HEAD
      "justMyCode": false,
      "args": ["--noproto", "--seriallog", "stdout"]
    },
    {
      "name": "meshtastic powermon sim",
      "type": "debugpy",
      "request": "launch",
      "module": "meshtastic",
      "justMyCode": false,
      "args": ["--slog-out", "default", "--power-sim", "--power-voltage", "3.3", "--port", "/dev/ttyUSB0", "--noproto", "--seriallog", "stdout"]
    },
    {
      "name": "meshtastic powermon ppk2",
      "type": "debugpy",
      "request": "launch",
      "module": "meshtastic",
      "justMyCode": false,
      "args": ["--slog-out", "default", "--power-ppk2-meter", "--power-wait", "--power-voltage", "3.3", "--noproto", "--seriallog", "stdout"]
    },
    {
      "name": "meshtastic stress ppk2",
      "type": "debugpy",
      "request": "launch",
      "module": "meshtastic",
      "justMyCode": false,
      "args": ["--slog-out", "default", "--power-ppk2-meter", "--power-stress", "--power-voltage", "3.3", "--seriallog", "stdout"]
=======
      "justMyCode": true,
      "args": ["--debug", "--seriallog"]
>>>>>>> 111d61ea
    },
    {
      "name": "meshtastic test",
      "type": "debugpy",
      "request": "launch",
      "module": "meshtastic",
      "justMyCode": true,
      "args": ["--debug", "--test"]
    },
    {
      "name": "meshtastic settime",
      "type": "debugpy",
      "request": "launch",
      "module": "meshtastic",
      "justMyCode": true,
      "args": ["--debug", "--settime"]
    },
    {
      "name": "meshtastic sendtext",
      "type": "debugpy",
      "request": "launch",
      "module": "meshtastic",
      "justMyCode": true,
      "args": ["--debug", "--sendtext", "pytest"]
    },
    {
      "name": "meshtastic showNodes",
      "type": "debugpy",
      "request": "launch",
      "module": "meshtastic",
      "justMyCode": true,
      "args": ["--debug", "--nodes"]
    }
  ]
}<|MERGE_RESOLUTION|>--- conflicted
+++ resolved
@@ -179,7 +179,6 @@
       "type": "debugpy",
       "request": "launch",
       "module": "meshtastic",
-<<<<<<< HEAD
       "justMyCode": false,
       "args": ["--noproto", "--seriallog", "stdout"]
     },
@@ -205,11 +204,7 @@
       "request": "launch",
       "module": "meshtastic",
       "justMyCode": false,
-      "args": ["--slog-out", "default", "--power-ppk2-meter", "--power-stress", "--power-voltage", "3.3", "--seriallog", "stdout"]
-=======
-      "justMyCode": true,
-      "args": ["--debug", "--seriallog"]
->>>>>>> 111d61ea
+      "args": ["--slog-out", "default", "--power-ppk2-meter", "--power-stress", "--power-voltage", "3.3", "--seriallog"]
     },
     {
       "name": "meshtastic test",
